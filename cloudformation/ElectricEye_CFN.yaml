# This file is part of ElectricEye.

# ElectricEye is free software: you can redistribute it and/or modify
# it under the terms of the GNU General Public License as published by
# the Free Software Foundation, either version 3 of the License, or
# (at your option) any later version.

# ElectricEye is distributed in the hope that it will be useful,
# but WITHOUT ANY WARRANTY; without even the implied warranty of
# MERCHANTABILITY or FITNESS FOR A PARTICULAR PURPOSE.  See the
# GNU General Public License for more details.

# You should have received a copy of the GNU General Public License along with ElectricEye.
# If not, see https://github.com/jonrau1/ElectricEye/blob/master/LICENSE.

AWSTemplateFormatVersion: 2010-09-09
Description: This Template will create the supporting infrastructure for ElectricEye
Metadata:
  License: GPL-3.0
Parameters:
  ShodanApiKeySSMParam:
    Type: String
    Description: The SSM Secure String Parameter containing your Shodan API key. Leave the default value if you will not be using Shodan
    Default: placeholder
  ElectricEyeClusterName:
    Type: String
    Description: Name of the ECS Cluster that the ElectricEye Fargate Task will run in
    Default: ElectricEyeCluster
  ElectricEyeContainerName:
    Type: String
    Description: Name of the ElectricEye Container Definition within the ECS Task
    Default: ElectricEye
  ElectricEyeContainerInfo:
    Type: String
    Description: ECR URI of the ElectricEye container
  EnvironmentName:
    Description: An environment name that is prefixed to resource names
    Type: String
    Default: electric-eye
  VpcCIDR:
    Description: Please enter the IP range (CIDR notation) for this VPC
    Type: String
    Default: 10.77.0.0/16
  ElectricEyeScheduledSubnet1CIDR:
    Description: Please enter the IP range (CIDR notation) for the public subnet in the first Availability Zone
    Type: String
    Default: 10.77.10.0/24
  ElectricEyeScheduledSubnet2CIDR:
    Description: Please enter the IP range (CIDR notation) for the public subnet in the second Availability Zone
    Type: String
    Default: 10.77.20.0/24
Resources:
  VPC:
    Type: AWS::EC2::VPC
    Properties:
      CidrBlock: !Ref VpcCIDR
      EnableDnsSupport: true
      EnableDnsHostnames: true
      Tags:
        - Key: Name
          Value: !Ref EnvironmentName
  InternetGateway:
    Type: AWS::EC2::InternetGateway
    Properties:
      Tags:
        - Key: Name
          Value: !Ref EnvironmentName
  InternetGatewayAttachment:
    Type: AWS::EC2::VPCGatewayAttachment
    Properties:
      InternetGatewayId: !Ref InternetGateway
      VpcId: !Ref VPC
  ElectricEyeScheduledSubnet1:
    Type: AWS::EC2::Subnet
    Properties:
      VpcId: !Ref VPC
      AvailabilityZone: !Select [0, !GetAZs ""]
      CidrBlock: !Ref ElectricEyeScheduledSubnet1CIDR
      MapPublicIpOnLaunch: true
      Tags:
        - Key: Name
          Value: !Sub ${EnvironmentName} Public Subnet (AZ1)
  ElectricEyeScheduledSubnet2:
    Type: AWS::EC2::Subnet
    Properties:
      VpcId: !Ref VPC
      AvailabilityZone: !Select [1, !GetAZs ""]
      CidrBlock: !Ref ElectricEyeScheduledSubnet2CIDR
      MapPublicIpOnLaunch: true
      Tags:
        - Key: Name
          Value: !Sub ${EnvironmentName} Public Subnet (AZ2)
  PublicRouteTable:
    Type: AWS::EC2::RouteTable
    Properties:
      VpcId: !Ref VPC
      Tags:
        - Key: Name
          Value: !Sub ${EnvironmentName} Public Routes
  DefaultPublicRoute:
    Type: AWS::EC2::Route
    DependsOn: InternetGatewayAttachment
    Properties:
      RouteTableId: !Ref PublicRouteTable
      DestinationCidrBlock: 0.0.0.0/0
      GatewayId: !Ref InternetGateway
  ElectricEyeScheduledSubnet1RouteTableAssociation:
    Type: AWS::EC2::SubnetRouteTableAssociation
    Properties:
      RouteTableId: !Ref PublicRouteTable
      SubnetId: !Ref ElectricEyeScheduledSubnet1
  ElectricEyeScheduledSubnet2RouteTableAssociation:
    Type: AWS::EC2::SubnetRouteTableAssociation
    Properties:
      RouteTableId: !Ref PublicRouteTable
      SubnetId: !Ref ElectricEyeScheduledSubnet2
  ElectricEyeS3VpcEndpoint:
    Type: AWS::EC2::VPCEndpoint
    Properties:
      VpcEndpointType: Gateway
      RouteTableIds:
        - !Ref PublicRouteTable
      ServiceName: !Sub com.amazonaws.${AWS::Region}.s3
      VpcId: !Ref VPC
  ElectricEyeEcrDkrEndpoint:
    Type: AWS::EC2::VPCEndpoint
    Properties:
      VpcEndpointType: Interface
      PrivateDnsEnabled: true
      SecurityGroupIds:
        - !Ref ElectricEyeSecurityGroup
      SubnetIds:
        - !Ref ElectricEyeScheduledSubnet1
        - !Ref ElectricEyeScheduledSubnet2
      ServiceName: !Sub com.amazonaws.${AWS::Region}.ecr.dkr
      VpcId: !Ref VPC
  ElectricEyeSecurityGroup:
    Type: AWS::EC2::SecurityGroup
    Properties:
      GroupName: "ElectricEye Security Group"
      GroupDescription: "Security group with HTTPS for Electric Eye Fargate"
      VpcId: !Ref VPC
      SecurityGroupIngress:
        - IpProtocol: tcp
          FromPort: 443
          ToPort: 443
          CidrIp: 0.0.0.0/0
          Description: HTTPS Inbound
      SecurityGroupEgress:
        - IpProtocol: tcp
          FromPort: 0
          ToPort: 65535
          CidrIp: 0.0.0.0/0
  ElectricEyeECSCloudWatchLogsGroup:
    Type: AWS::Logs::LogGroup
    Properties:
      LogGroupName:
        !Join ["-", [!Ref ElectricEyeContainerName, !Ref "AWS::StackName"]]
      RetentionInDays: 90
  ElectricEyeECSCluster:
    Type: AWS::ECS::Cluster
    Properties:
      ClusterName: !Ref ElectricEyeClusterName
      ClusterSettings:
        - Name: containerInsights
          Value: enabled
  ElectricEyeTaskRole:
    Type: AWS::IAM::Role
    Properties:
      Policies:
<<<<<<< HEAD
        - PolicyName: electriceyetaskpolicy
          PolicyDocument:
            Version: 2012-10-17
            Statement:
              - Effect: Allow
                Action:
                  - access-analyzer:ListAnalyzers
                  - apigateway:GET
                  - appmesh:DescribeMesh
                  - appmesh:DescribeVirtualNode
                  - appmesh:ListMeshes
                  - appmesh:ListVirtualNodes
                  - appstream:DescribeFleets
                  - appstream:DescribeImages
                  - appstream:DescribeUsers
                  - backup:DescribeProtectedResource
                  - cloudformation:DescribeStacks
                  - cloudfront:ListDistributions
                  - cloudtrail:DescribeTrails
                  - cloudtrail:ListTrails
                  - cloudwatch:GetMetricData
                  - codebuild:BatchGetProjects
                  - codebuild:ListProjects
                  - cognito-idp:DescribeUserPool
                  - cognito-idp:ListUserPools
                  - detective:ListGraphs
                  - dms:DescribeReplicationInstances
                  - ds:DescribeDirectories
                  - ds:ListLogSubscriptions
                  - dynamodb:DescribeTable
                  - dynamodb:ListTables
                  - ec2:DescribeAddresses
                  - ec2:DescribeFlowLogs
                  - ec2:DescribeImageAttribute
                  - ec2:DescribeImages
                  - ec2:DescribeInstanceAttribute
                  - ec2:DescribeInstances
                  - ec2:DescribeSecurityGroupReferences
                  - ec2:DescribeSecurityGroups
                  - ec2:DescribeSnapshotAttribute
                  - ec2:DescribeSnapshots
                  - ec2:DescribeVolumes
                  - ec2:DescribeVpcs
                  - ec2:GetEbsDefaultKmsKeyId
                  - ec2:GetEbsEncryptionByDefault
                  - ecs:ListClusters
                  - ecs:DescribeClusters
                  - ecr:DescribeImages
                  - ecr:DescribeRepositories
                  - ecr:GetLifecyclePolicy
                  - ecr:GetRepositoryPolicy
                  - eks:DescribeCluster
                  - eks:ListClusters
                  - elasticfilesystem:DescribeFileSystems
                  - elasticache:DescribeCacheClusters
                  - elasticloadbalancing:DescribeListeners
                  - elasticloadbalancing:DescribeLoadBalancerAttributes
                  - elasticloadbalancing:DescribeLoadBalancers
                  - elasticmapreduce:DescribeCluster
                  - elasticmapreduce:DescribeSecurityConfiguration
                  - elasticmapreduce:GetBlockPublicAccessConfiguration
                  - elasticmapreduce:ListClusters
                  - es:DescribeElasticsearchDomain
                  - es:ListDomainNames
                  - firehose:DescribeDeliveryStream
                  - firehose:ListDeliveryStreams
                  - glue:GetSecurityConfiguration
                  - glue:GetResourcePolicy
                  - glue:GetCrawler
                  - glue:GetDataCatalogEncryptionSettings
                  - glue:ListCrawlers
                  - guardduty:ListDetectors
                  - iam:GetAccountPasswordPolicy
                  - iam:ListUsers
                  - iam:ListAccessKeys
                  - iam:ListMfaDevices
                  - iam:ListUserPolicies
                  - iam:ListAttachedUserPolicies
                  - iam:ListServerCertificates
                  - kafka:DescribeCluster
                  - kafka:ListClusters
                  - kinesis:DescribeStream
                  - kinesis:ListStreams
                  - kms:Decrypt
                  - kms:DescribeKey
                  - kms:GetKeyPolicy
                  - kms:GetKeyRotationStatus
                  - kms:ListAliases
                  - kms:ListKeys
                  - lambda:ListFunctions
                  - license-manager:GetLicenseConfiguration
                  - license-manager:ListLicenseConfigurations
                  - managedblockchain:GetNetwork
                  - managedblockchain:ListMembers
                  - managedblockchain:ListNetworks
                  - managedblockchain:GetNode
                  - managedblockchain:GetMember
                  - managedblockchain:ListNodes
                  - mq:DescribeBroker
                  - mq:ListBrokers
                  - rds:DescribeDBClusterParameterGroups
                  - rds:DescribeDBClusterParameters
                  - rds:DescribeDBClusters
                  - rds:DescribeDBClusterSnapshotAttributes
                  - rds:DescribeDBClusterSnapshots
                  - rds:DescribeDBInstances
                  - rds:DescribeDBParameterGroups
                  - rds:DescribeDBParameters
                  - rds:DescribeDBSnapshotAttributes
                  - rds:DescribeDBSnapshots
                  - redshift:DescribeClusters
                  - redshift:DescribeLoggingStatus
                  - route53:ListHostedZones
                  - s3:GetBucketLogging
                  - s3:GetBucketPolicy
                  - s3:GetBucketPolicyStatus
                  - s3:GetBucketVersioning
                  - s3:GetAccountPublicAccessBlock
                  - s3:GetEncryptionConfiguration
                  - s3:GetLifecycleConfiguration
                  - s3:GetObject
                  - s3:ListAllMyBuckets
                  - s3:ListBucket
                  - sagemaker:DescribeEndpoint
                  - sagemaker:DescribeModel
                  - sagemaker:DescribeNotebookInstance
                  - sagemaker:ListEndpoints
                  - sagemaker:ListModels
                  - sagemaker:ListNotebookInstances
                  - secretsmanager:ListSecrets
                  - securityhub:BatchImportFindings
                  - securityhub:GetFindings
                  - shield:DescribeDRTAccess
                  - shield:DescribeProtection
                  - shield:DescribeSubscription
                  - sns:GetTopicAttributes
                  - sns:ListSubscriptions
                  - sns:ListSubscriptionsByTopic
                  - sns:ListTopics
                  - ssm:GetParameter
                  - ssm:GetParameters
                  - ssm:GetParametersByPath
                  - ssm:DescribeInstanceAssociationsStatus
                  - ssm:DescribeInstanceInformation
                  - ssm:DescribeInstancePatches
                  - ssm:DescribeInstancePatchStates
                  - ssm:DescribeInstanceProperties
                  - sts:GetCallerIdentity
                  - sqs:ListQueues
                  - workspaces:DescribeWorkspaceDirectories
                  - workspaces:DescribeWorkspaces
                Resource: "*"
=======
      - PolicyName: electriceyetaskpolicy
        PolicyDocument:
          Version: 2012-10-17
          Statement:
          - Effect: Allow
            Action:
            - access-analyzer:ListAnalyzers
            - apigateway:GET
            - appmesh:DescribeMesh
            - appmesh:DescribeVirtualNode
            - appmesh:ListMeshes
            - appmesh:ListVirtualNodes
            - appstream:DescribeFleets
            - appstream:DescribeImages
            - appstream:DescribeUsers
            - backup:DescribeProtectedResource
            - cloudformation:DescribeStacks
            - cloudfront:ListDistributions
            - cloudtrail:DescribeTrails
            - cloudtrail:ListTrails
            - cloudwatch:GetMetricData
            - codebuild:BatchGetProjects
            - codebuild:ListProjects
            - cognito-idp:DescribeUserPool
            - cognito-idp:ListUserPools
            - detective:ListGraphs
            - dms:DescribeReplicationInstances
            - ds:DescribeDirectories
            - ds:ListLogSubscriptions
            - dynamodb:DescribeTable
            - dynamodb:ListTables
            - dynamodb:DescribeContinuousBackups
            - dynamodb:DescribeTimeToLive
            - ec2:DescribeAddresses
            - ec2:DescribeFlowLogs
            - ec2:DescribeImageAttribute
            - ec2:DescribeImages
            - ec2:DescribeInstanceAttribute
            - ec2:DescribeInstances
            - ec2:DescribeSecurityGroupReferences
            - ec2:DescribeSecurityGroups
            - ec2:DescribeSnapshotAttribute
            - ec2:DescribeSnapshots
            - ec2:DescribeVolumes
            - ec2:DescribeVpcs
            - ec2:GetEbsDefaultKmsKeyId
            - ec2:GetEbsEncryptionByDefault
            - ecs:ListClusters
            - ecs:DescribeClusters
            - ecr:DescribeImages
            - ecr:DescribeRepositories
            - ecr:GetLifecyclePolicy
            - ecr:GetRepositoryPolicy
            - eks:DescribeCluster
            - eks:ListClusters
            - elasticfilesystem:DescribeFileSystems
            - elasticache:DescribeCacheClusters
            - elasticloadbalancing:DescribeListeners
            - elasticloadbalancing:DescribeLoadBalancerAttributes
            - elasticloadbalancing:DescribeLoadBalancers
            - elasticmapreduce:DescribeCluster
            - elasticmapreduce:DescribeSecurityConfiguration
            - elasticmapreduce:GetBlockPublicAccessConfiguration
            - elasticmapreduce:ListClusters
            - es:DescribeElasticsearchDomain
            - es:ListDomainNames
            - firehose:DescribeDeliveryStream
            - firehose:ListDeliveryStreams
            - glue:GetSecurityConfiguration
            - glue:GetResourcePolicy
            - glue:GetCrawler
            - glue:GetDataCatalogEncryptionSettings
            - glue:ListCrawlers
            - guardduty:ListDetectors
            - iam:GetAccountPasswordPolicy
            - iam:ListUsers
            - iam:ListAccessKeys
            - iam:ListMfaDevices
            - iam:ListUserPolicies
            - iam:ListAttachedUserPolicies
            - iam:ListServerCertificates
            - kafka:DescribeCluster
            - kafka:ListClusters
            - kinesis:DescribeStream
            - kinesis:ListStreams
            - kms:Decrypt
            - kms:DescribeKey
            - lambda:ListFunctions
            - license-manager:GetLicenseConfiguration
            - license-manager:ListLicenseConfigurations
            - managedblockchain:GetNetwork
            - managedblockchain:ListMembers
            - managedblockchain:ListNetworks
            - managedblockchain:GetNode
            - managedblockchain:GetMember
            - managedblockchain:ListNodes
            - mq:DescribeBroker
            - mq:ListBrokers
            - rds:DescribeDBClusterParameterGroups
            - rds:DescribeDBClusterParameters
            - rds:DescribeDBClusters
            - rds:DescribeDBClusterSnapshotAttributes
            - rds:DescribeDBClusterSnapshots
            - rds:DescribeDBInstances
            - rds:DescribeDBParameterGroups
            - rds:DescribeDBParameters
            - rds:DescribeDBSnapshotAttributes
            - rds:DescribeDBSnapshots
            - redshift:DescribeClusters
            - redshift:DescribeLoggingStatus
            - route53:ListHostedZones
            - s3:GetBucketLogging
            - s3:GetBucketPolicy
            - s3:GetBucketPolicyStatus
            - s3:GetBucketVersioning
            - s3:GetAccountPublicAccessBlock
            - s3:GetEncryptionConfiguration
            - s3:GetLifecycleConfiguration
            - s3:GetObject
            - s3:ListAllMyBuckets
            - s3:ListBucket
            - sagemaker:DescribeEndpoint
            - sagemaker:DescribeModel
            - sagemaker:DescribeNotebookInstance
            - sagemaker:ListEndpoints
            - sagemaker:ListModels
            - sagemaker:ListNotebookInstances
            - secretsmanager:ListSecrets
            - securityhub:BatchImportFindings
            - securityhub:GetFindings
            - shield:DescribeDRTAccess
            - shield:DescribeProtection
            - shield:DescribeSubscription
            - sns:GetTopicAttributes
            - sns:ListSubscriptions
            - sns:ListSubscriptionsByTopic
            - sns:ListTopics
            - ssm:GetParameter
            - ssm:GetParameters
            - ssm:DescribeInstanceAssociationsStatus
            - ssm:DescribeInstanceInformation
            - ssm:DescribeInstancePatches
            - ssm:DescribeInstancePatchStates
            - ssm:DescribeInstanceProperties
            - workspaces:DescribeWorkspaceDirectories
            - workspaces:DescribeWorkspaces              
            Resource: "*"
>>>>>>> d49b71ba
      AssumeRolePolicyDocument:
        Version: 2012-10-17
        Statement:
          - Effect: Allow
            Principal: { Service: ecs-tasks.amazonaws.com }
            Action:
              - sts:AssumeRole
  ElectricEyeExecutionRole:
    Type: AWS::IAM::Role
    Properties:
      Policies:
        - PolicyName: electriceyeexecpolicy
          PolicyDocument:
            Version: 2012-10-17
            Statement:
              - Effect: Allow
                Action:
                  - ecr:GetAuthorizationToken
                  - ecr:BatchCheckLayerAvailability
                  - ecr:GetDownloadUrlForLayer
                  - ecr:BatchGetImage
                  - kms:Decrypt
                  - kms:DescribeKey
                  - logs:CreateLogStream
                  - logs:PutLogEvents
                  - ssm:GetParameter
                  - ssm:GetParameters
                Resource: "*"
      AssumeRolePolicyDocument:
        Version: 2012-10-17
        Statement:
          - Effect: Allow
            Principal: { Service: ecs-tasks.amazonaws.com }
            Action:
              - sts:AssumeRole
  ElectricEyeArtifactBucket:
    Type: AWS::S3::Bucket
    Properties:
      BucketName: !Sub "${EnvironmentName}-artifact-bucket-${AWS::Region}-${AWS::AccountId}"
      PublicAccessBlockConfiguration:
        BlockPublicAcls: true
        BlockPublicPolicy: true
        IgnorePublicAcls: true
        RestrictPublicBuckets: true
      BucketEncryption:
        ServerSideEncryptionConfiguration:
          - ServerSideEncryptionByDefault:
              SSEAlgorithm: AES256
  ElectricEyeBucketParameter:
    Type: AWS::SSM::Parameter
    Properties:
      Name: electric-eye-bucket
      Type: String
      Value: !Ref ElectricEyeArtifactBucket
  ElectricEyeECSTaskDefinition:
    Type: AWS::ECS::TaskDefinition
    Properties:
      ContainerDefinitions:
        - Image: !Ref ElectricEyeContainerInfo
          Name: !Ref ElectricEyeContainerName
          Secrets:
            - Name: SH_SCRIPTS_BUCKET
              ValueFrom: !Ref ElectricEyeBucketParameter
          Environment:
            - Name: SHODAN_API_KEY_PARAM
              Value: !Ref ShodanApiKeySSMParam
          LogConfiguration:
            LogDriver: awslogs
            Options:
              awslogs-group: !Ref ElectricEyeECSCloudWatchLogsGroup
              awslogs-region: !Ref "AWS::Region"
              awslogs-stream-prefix: ecs
      Cpu: 2048
      ExecutionRoleArn: !GetAtt ElectricEyeExecutionRole.Arn
      Memory: 4096
      NetworkMode: awsvpc
      TaskRoleArn: !GetAtt ElectricEyeTaskRole.Arn
      Family: ElectricEye2SecurityHubTask
      RequiresCompatibilities:
        - FARGATE
  ElectricEyeTaskScheduler:
    Type: AWS::Events::Rule
    Properties:
      ScheduleExpression: "rate(12 hours)"
      State: ENABLED
      Targets:
        - Arn: !GetAtt ElectricEyeECSCluster.Arn
          RoleArn: !GetAtt ElectricEyeTaskRole.Arn
          Id: ElectricEyeTaskScheduler
          EcsParameters:
            TaskDefinitionArn: !Ref ElectricEyeECSTaskDefinition
            TaskCount: 1
            LaunchType: FARGATE
            PlatformVersion: "LATEST"
            NetworkConfiguration:
              AwsVpcConfiguration:
                AssignPublicIp: ENABLED
                SecurityGroups:
                  - !Ref ElectricEyeSecurityGroup
                Subnets:
                  - !Ref ElectricEyeScheduledSubnet1
                  - !Ref ElectricEyeScheduledSubnet2<|MERGE_RESOLUTION|>--- conflicted
+++ resolved
@@ -168,7 +168,6 @@
     Type: AWS::IAM::Role
     Properties:
       Policies:
-<<<<<<< HEAD
         - PolicyName: electriceyetaskpolicy
           PolicyDocument:
             Version: 2012-10-17
@@ -200,6 +199,8 @@
                   - ds:ListLogSubscriptions
                   - dynamodb:DescribeTable
                   - dynamodb:ListTables
+                  - dynamodb:DescribeContinuousBackups
+                  - dynamodb:DescribeTimeToLive
                   - ec2:DescribeAddresses
                   - ec2:DescribeFlowLogs
                   - ec2:DescribeImageAttribute
@@ -321,155 +322,6 @@
                   - workspaces:DescribeWorkspaceDirectories
                   - workspaces:DescribeWorkspaces
                 Resource: "*"
-=======
-      - PolicyName: electriceyetaskpolicy
-        PolicyDocument:
-          Version: 2012-10-17
-          Statement:
-          - Effect: Allow
-            Action:
-            - access-analyzer:ListAnalyzers
-            - apigateway:GET
-            - appmesh:DescribeMesh
-            - appmesh:DescribeVirtualNode
-            - appmesh:ListMeshes
-            - appmesh:ListVirtualNodes
-            - appstream:DescribeFleets
-            - appstream:DescribeImages
-            - appstream:DescribeUsers
-            - backup:DescribeProtectedResource
-            - cloudformation:DescribeStacks
-            - cloudfront:ListDistributions
-            - cloudtrail:DescribeTrails
-            - cloudtrail:ListTrails
-            - cloudwatch:GetMetricData
-            - codebuild:BatchGetProjects
-            - codebuild:ListProjects
-            - cognito-idp:DescribeUserPool
-            - cognito-idp:ListUserPools
-            - detective:ListGraphs
-            - dms:DescribeReplicationInstances
-            - ds:DescribeDirectories
-            - ds:ListLogSubscriptions
-            - dynamodb:DescribeTable
-            - dynamodb:ListTables
-            - dynamodb:DescribeContinuousBackups
-            - dynamodb:DescribeTimeToLive
-            - ec2:DescribeAddresses
-            - ec2:DescribeFlowLogs
-            - ec2:DescribeImageAttribute
-            - ec2:DescribeImages
-            - ec2:DescribeInstanceAttribute
-            - ec2:DescribeInstances
-            - ec2:DescribeSecurityGroupReferences
-            - ec2:DescribeSecurityGroups
-            - ec2:DescribeSnapshotAttribute
-            - ec2:DescribeSnapshots
-            - ec2:DescribeVolumes
-            - ec2:DescribeVpcs
-            - ec2:GetEbsDefaultKmsKeyId
-            - ec2:GetEbsEncryptionByDefault
-            - ecs:ListClusters
-            - ecs:DescribeClusters
-            - ecr:DescribeImages
-            - ecr:DescribeRepositories
-            - ecr:GetLifecyclePolicy
-            - ecr:GetRepositoryPolicy
-            - eks:DescribeCluster
-            - eks:ListClusters
-            - elasticfilesystem:DescribeFileSystems
-            - elasticache:DescribeCacheClusters
-            - elasticloadbalancing:DescribeListeners
-            - elasticloadbalancing:DescribeLoadBalancerAttributes
-            - elasticloadbalancing:DescribeLoadBalancers
-            - elasticmapreduce:DescribeCluster
-            - elasticmapreduce:DescribeSecurityConfiguration
-            - elasticmapreduce:GetBlockPublicAccessConfiguration
-            - elasticmapreduce:ListClusters
-            - es:DescribeElasticsearchDomain
-            - es:ListDomainNames
-            - firehose:DescribeDeliveryStream
-            - firehose:ListDeliveryStreams
-            - glue:GetSecurityConfiguration
-            - glue:GetResourcePolicy
-            - glue:GetCrawler
-            - glue:GetDataCatalogEncryptionSettings
-            - glue:ListCrawlers
-            - guardduty:ListDetectors
-            - iam:GetAccountPasswordPolicy
-            - iam:ListUsers
-            - iam:ListAccessKeys
-            - iam:ListMfaDevices
-            - iam:ListUserPolicies
-            - iam:ListAttachedUserPolicies
-            - iam:ListServerCertificates
-            - kafka:DescribeCluster
-            - kafka:ListClusters
-            - kinesis:DescribeStream
-            - kinesis:ListStreams
-            - kms:Decrypt
-            - kms:DescribeKey
-            - lambda:ListFunctions
-            - license-manager:GetLicenseConfiguration
-            - license-manager:ListLicenseConfigurations
-            - managedblockchain:GetNetwork
-            - managedblockchain:ListMembers
-            - managedblockchain:ListNetworks
-            - managedblockchain:GetNode
-            - managedblockchain:GetMember
-            - managedblockchain:ListNodes
-            - mq:DescribeBroker
-            - mq:ListBrokers
-            - rds:DescribeDBClusterParameterGroups
-            - rds:DescribeDBClusterParameters
-            - rds:DescribeDBClusters
-            - rds:DescribeDBClusterSnapshotAttributes
-            - rds:DescribeDBClusterSnapshots
-            - rds:DescribeDBInstances
-            - rds:DescribeDBParameterGroups
-            - rds:DescribeDBParameters
-            - rds:DescribeDBSnapshotAttributes
-            - rds:DescribeDBSnapshots
-            - redshift:DescribeClusters
-            - redshift:DescribeLoggingStatus
-            - route53:ListHostedZones
-            - s3:GetBucketLogging
-            - s3:GetBucketPolicy
-            - s3:GetBucketPolicyStatus
-            - s3:GetBucketVersioning
-            - s3:GetAccountPublicAccessBlock
-            - s3:GetEncryptionConfiguration
-            - s3:GetLifecycleConfiguration
-            - s3:GetObject
-            - s3:ListAllMyBuckets
-            - s3:ListBucket
-            - sagemaker:DescribeEndpoint
-            - sagemaker:DescribeModel
-            - sagemaker:DescribeNotebookInstance
-            - sagemaker:ListEndpoints
-            - sagemaker:ListModels
-            - sagemaker:ListNotebookInstances
-            - secretsmanager:ListSecrets
-            - securityhub:BatchImportFindings
-            - securityhub:GetFindings
-            - shield:DescribeDRTAccess
-            - shield:DescribeProtection
-            - shield:DescribeSubscription
-            - sns:GetTopicAttributes
-            - sns:ListSubscriptions
-            - sns:ListSubscriptionsByTopic
-            - sns:ListTopics
-            - ssm:GetParameter
-            - ssm:GetParameters
-            - ssm:DescribeInstanceAssociationsStatus
-            - ssm:DescribeInstanceInformation
-            - ssm:DescribeInstancePatches
-            - ssm:DescribeInstancePatchStates
-            - ssm:DescribeInstanceProperties
-            - workspaces:DescribeWorkspaceDirectories
-            - workspaces:DescribeWorkspaces              
-            Resource: "*"
->>>>>>> d49b71ba
       AssumeRolePolicyDocument:
         Version: 2012-10-17
         Statement:
