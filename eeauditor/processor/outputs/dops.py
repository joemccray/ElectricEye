--- conflicted
+++ resolved
@@ -3,8 +3,9 @@
 import requests
 from processor.outputs.output_base import ElectricEyeOutput
 
-client_id = os.environ.get("DOPS_CLIENT_ID", None)
-api_key = os.environ.get("DOPS_API_KEY", None)
+url = os.environ.get("DOPS_COLLECTOR_URL")
+client_id = os.environ.get("DOPS_CLIENT_ID")
+api_key = os.environ.get("DOPS_API_KEY")
 
 
 @ElectricEyeOutput
@@ -12,19 +13,13 @@
     __provider__ = "dops"
 
     def __init__(self):
-<<<<<<< HEAD
-        self.url = "https://collector.dev2.disruptops.com/event"
-=======
-        self.url = os.environ.get("DOPS_COLLECTOR_URL")
-        self.client_id = os.environ.get("DOPS_CLIENT_ID")
-        self.api_key = os.environ.get("DOPS_API_KEY")
->>>>>>> d1409fcc
+
 
     def write_findings(self, findings: list, **kwargs):
-        if client_id and api_key:
+        if client_id and api_key and url:
             for finding in findings:
                 response = requests.post(
-                    self.url, data=json.dumps(finding), auth=(client_id, api_key)
+                    url, data=json.dumps(finding), auth=(client_id, api_key)
                 )
         else:
             raise ValueError("Missing credentials for client_id or api_key")